--- conflicted
+++ resolved
@@ -25,7 +25,6 @@
     repeated string entities = 1;
 }
 
-<<<<<<< HEAD
 message ModelSaveRequest {
     string storeID = 1;
     string modelName = 2;
@@ -43,15 +42,11 @@
 message ModelDeleteReply {}
 
 message ModelHasRequest {
-=======
-message ListenRequest {
->>>>>>> 4b1b8a82
     string storeID = 1;
     string modelName = 2;
     string entityID = 3;
 }
 
-<<<<<<< HEAD
 message ModelHasReply {
     bool exists = 1;
 }
@@ -119,17 +114,20 @@
     }
 }
 
-=======
+message ListenRequest {
+    string storeID = 1;
+    string modelName = 2;
+    string entityID = 3;
+}
+
 message ListenReply {
     string entity = 1;
 }
 
->>>>>>> 4b1b8a82
 service API {
     rpc NewStore(NewStoreRequest) returns (NewStoreReply) {}
     rpc RegisterSchema(RegisterSchemaRequest) returns (RegisterSchemaReply) {}
     rpc ModelCreate(ModelCreateRequest) returns (ModelCreateReply) {}
-<<<<<<< HEAD
     rpc ModelSave(ModelSaveRequest) returns (ModelSaveReply) {}
     rpc ModelDelete(ModelDeleteRequest) returns (ModelDeleteReply) {}
     rpc ModelHas(ModelHasRequest) returns (ModelHasReply) {}
@@ -137,7 +135,5 @@
     rpc ModelFindByID(ModelFindByIDRequest) returns (ModelFindByIDReply) {}
     rpc ReadTransaction(stream ReadTransactionRequest) returns (stream ReadTransactionReply) {}
     rpc WriteTransaction(stream WriteTransactionRequest) returns (stream WriteTransactionReply) {}
-=======
     rpc Listen(ListenRequest) returns (stream ListenReply) {}
->>>>>>> 4b1b8a82
 }